/*
 * Copyright 2015 the original author or authors.
 *
 * Licensed under the Apache License, Version 2.0 (the "License");
 * you may not use this file except in compliance with the License.
 * You may obtain a copy of the License at
 *
 *    http://www.apache.org/licenses/LICENSE-2.0
 *
 * Unless required by applicable law or agreed to in writing, software
 * distributed under the License is distributed on an "AS IS" BASIS,
 * WITHOUT WARRANTIES OR CONDITIONS OF ANY KIND, either express or implied.
 * See the License for the specific language governing permissions and
 * limitations under the License.
 */

package ratpack.pac4j.cookiesession

import org.pac4j.core.profile.UserProfile
import org.pac4j.http.client.indirect.FormClient
import org.pac4j.http.credentials.authenticator.test.SimpleTestUsernamePasswordAuthenticator
import org.slf4j.Logger
import org.slf4j.Marker
import org.slf4j.helpers.MessageFormatter
import ratpack.handling.RequestId
import ratpack.handling.RequestLogger
import ratpack.pac4j.RatpackPac4j
import ratpack.session.SessionModule
import ratpack.test.internal.RatpackGroovyDslSpec

import java.util.concurrent.CountDownLatch
<<<<<<< HEAD
import java.util.concurrent.TimeUnit
=======
>>>>>>> 81dabc7e

import static io.netty.handler.codec.http.HttpHeaderNames.LOCATION
import static io.netty.handler.codec.http.HttpResponseStatus.FOUND
import static io.netty.handler.codec.http.HttpResponseStatus.OK

class Pac4jSessionSpec extends RatpackGroovyDslSpec {

  def "successful authorization"() {
    given:
    bindings {
      module SessionModule
    }

    handlers {
      all(RatpackPac4j.authenticator(new FormClient("/login", new SimpleTestUsernamePasswordAuthenticator())))
      get("noauth") {
        def userProfile = maybeGet(UserProfile).orElse(null)
        response.send "noauth:" + userProfile?.attributes?.username
      }
      prefix("auth") {
        all(RatpackPac4j.requireAuth(FormClient))
        get {
          def userProfile = maybeGet(UserProfile).orElse(null)
          response.send "auth:" + userProfile?.attributes?.username
        }
      }
      get("login") {
        def userProfile = maybeGet(UserProfile).orElse(null)
        response.send "login:" + userProfile?.attributes?.username
      }
    }

    when: "request a page that requires authentication"
    requestSpec {
      it.redirects(0)
    }
    def resp1 = get("auth")

    then: "the request is redirected to login page"
    resp1.statusCode == FOUND.code()
    resp1.headers.get(LOCATION).contains("/login")

    when: "follow the redirect"
    def resp2 = get(resp1.headers.get(LOCATION))

    then: "the response is redirected to login form"
    resp2.statusCode == OK.code()
    resp2.body.text == "login:null"

    when: "send authorization request"
    def resp3 = get("$RatpackPac4j.DEFAULT_AUTHENTICATOR_PATH?username=foo&password=foo&client_name=FormClient")

    then: "the response is redirected to auth page"
    resp3.statusCode == FOUND.code()
    resp3.headers.get(LOCATION).contains("/auth")

    when: "following the redirect"
    def resp4 = get(resp3.headers.get(LOCATION))

    then: "the requested page is returned"
    resp4.statusCode == OK.code()
    resp4.body.text == "auth:foo"

    when: "request the auth page again"
    def resp5 = get("auth")

    then: "the requested page is returned"
    resp5.statusCode == OK.code()
    resp5.body.text == "auth:foo"

    when: "after reseting all the cookies"
    resetRequest()
    requestSpec {
      it.redirects(0)
    }
    def resp6 = get("auth")

    then: "authorization is required"
    resp6.statusCode == FOUND.code()
    resp6.headers.get(LOCATION).contains("login")

    when: "follow the redirect"
    def resp7 = get(resp6.headers.get(LOCATION))
    resp7.statusCode == OK.code()
    resp7.body.text == "login:null"
    def resp8 = get("$RatpackPac4j.DEFAULT_AUTHENTICATOR_PATH?username=bar&password=bar&client_name=FormClient")

    then: "the requested page is returned with new login"
    resp8.statusCode == FOUND.code()
    resp8.headers.get(LOCATION).contains("auth")

    when: "following the redirect"
    def resp9 = get(resp8.headers.get(LOCATION))

    then: "the requested page is returned"
    resp9.statusCode == OK.code()
    resp9.body.text == "auth:bar"
  }

  def "log user id in request log"() {
<<<<<<< HEAD
    def messages = []
    def latch = new CountDownLatch(4)

=======
    def latch = new CountDownLatch(4)
>>>>>>> 81dabc7e
    def logger = Mock(Logger) {
      isInfoEnabled(_ as Marker) >> true
      4 * info(_ as Marker, _ as String, _ as Object[] ) >> { Marker marker, String msgPattern, Object[] params -> messages << MessageFormatter.arrayFormat(msgPattern, params).message; latch.countDown() }
    }

    given:
    bindings {
      module SessionModule
    }
    handlers {
      all RequestLogger.ncsa(logger)
      all {
        onClose { latch.countDown() }
        next()
      }
      all RatpackPac4j.authenticator(new FormClient("/login", new SimpleTestUsernamePasswordAuthenticator()))
      prefix("foo") {
        all(RatpackPac4j.requireAuth(FormClient))
        get {
          render get(RequestId)
        }
      }
      get("login") {
        def userProfile = maybeGet(UserProfile).orElse(null)
        render "login:" + userProfile?.attributes?.username
      }
    }

    when: "request a page that requires authentication"
    requestSpec {
      it.redirects(0)
    }
    def resp1 = get("foo")

    then: "the request is redirected to login page"
    resp1.statusCode == FOUND.code()
    resp1.headers.get(LOCATION).contains("/login")

    when: "follow the redirect"
    def resp2 = get(resp1.headers.get(LOCATION))

    then: "the response is redirected to login form"
    resp2.statusCode == OK.code()
    resp2.body.text == "login:null"

    when: "send authorization request"
    def resp3 = get("$RatpackPac4j.DEFAULT_AUTHENTICATOR_PATH?username=foo&password=foo&client_name=FormClient")

    then: "the response is redirected to auth page"
    resp3.statusCode == FOUND.code()
    resp3.headers.get(LOCATION).contains("/foo")

    when: "following the redirect"
    def resp4 = get(resp3.headers.get(LOCATION))

    then: "the requested page is returned"
    resp4.statusCode == OK.code()

    then: 'the request is logged with the user id'
<<<<<<< HEAD
    latch.await(10, TimeUnit.SECONDS)
    def found = []
    messages.each {
      if(it ==~ /(?s).*127\.0\.0\.1 - foo \[.*\] "GET \/foo HTTP\/1\.1" 200 36 id=.*/) {
        found << it
      }
    }
    found.size() == 1
=======
    latch.await()
    1 * logger.info({ it ==~ /(?s).*127\.0\.0\.1 - foo \[.*\] "GET \/foo HTTP\/1\.1" 200 36 id=.*/ })
>>>>>>> 81dabc7e
  }
}<|MERGE_RESOLUTION|>--- conflicted
+++ resolved
@@ -29,10 +29,6 @@
 import ratpack.test.internal.RatpackGroovyDslSpec
 
 import java.util.concurrent.CountDownLatch
-<<<<<<< HEAD
-import java.util.concurrent.TimeUnit
-=======
->>>>>>> 81dabc7e
 
 import static io.netty.handler.codec.http.HttpHeaderNames.LOCATION
 import static io.netty.handler.codec.http.HttpResponseStatus.FOUND
@@ -133,13 +129,7 @@
   }
 
   def "log user id in request log"() {
-<<<<<<< HEAD
-    def messages = []
     def latch = new CountDownLatch(4)
-
-=======
-    def latch = new CountDownLatch(4)
->>>>>>> 81dabc7e
     def logger = Mock(Logger) {
       isInfoEnabled(_ as Marker) >> true
       4 * info(_ as Marker, _ as String, _ as Object[] ) >> { Marker marker, String msgPattern, Object[] params -> messages << MessageFormatter.arrayFormat(msgPattern, params).message; latch.countDown() }
@@ -199,18 +189,7 @@
     resp4.statusCode == OK.code()
 
     then: 'the request is logged with the user id'
-<<<<<<< HEAD
-    latch.await(10, TimeUnit.SECONDS)
-    def found = []
-    messages.each {
-      if(it ==~ /(?s).*127\.0\.0\.1 - foo \[.*\] "GET \/foo HTTP\/1\.1" 200 36 id=.*/) {
-        found << it
-      }
-    }
-    found.size() == 1
-=======
     latch.await()
     1 * logger.info({ it ==~ /(?s).*127\.0\.0\.1 - foo \[.*\] "GET \/foo HTTP\/1\.1" 200 36 id=.*/ })
->>>>>>> 81dabc7e
   }
 }