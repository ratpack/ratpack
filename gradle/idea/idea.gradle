--- conflicted
+++ resolved
@@ -16,59 +16,10 @@
     languageLevel "1.8"
     vcs = "Git"
 
-<<<<<<< HEAD
-        node.append(new XmlParser().parseText("""
-          <component name="NullableNotNullManager">
-            <option name="myDefaultNullable" value="ratpack.exec.api.Nullable" />
-            <option name="myDefaultNotNull" value="" />
-            <option name="myNullables">
-              <value>
-                <list size="1">
-                  <item index="0" class="java.lang.String" itemvalue="ratpack.exec.api.Nullable" />
-                </list>
-              </value>
-            </option>
-            <option name="myNotNulls">
-              <value>
-                <list size="0" />
-              </value>
-            </option>
-          </component>
-        """))
-
-        def copyrightManager = node.component.find { it.@name == 'CopyrightManager' }
-        copyrightManager.@default = "ASL2"
-        def aslCopyright = copyrightManager.copyright.option.find { it.@name == "myName" && it.@value == "ASL2" }
-        if (aslCopyright == null) {
-          copyrightManager.append(new XmlParser().parseText("""
-            <copyright>
-              <option name="notice" value="Copyright \$today.year the original author or authors.&#10;&#10;Licensed under the Apache License, Version 2.0 (the &quot;License&quot;);&#10;you may not use this file except in compliance with the License.&#10;You may obtain a copy of the License at&#10;&#10;   http://www.apache.org/licenses/LICENSE-2.0&#10;&#10;Unless required by applicable law or agreed to in writing, software&#10;distributed under the License is distributed on an &quot;AS IS&quot; BASIS,&#10;WITHOUT WARRANTIES OR CONDITIONS OF ANY KIND, either express or implied.&#10;See the License for the specific language governing permissions and&#10;limitations under the License." />
-              <option name="keyword" value="Copyright" />
-              <option name="allowReplaceKeyword" value="" />
-              <option name="myName" value="ASL2" />
-              <option name="myLocal" value="true" />
-            </copyright>
-          """))
-        }
-
-        def module2copyright = copyrightManager.module2copyright
-        def productionCodeModule = module2copyright.element.find { it.@module == "Production" && it.@copyright == "ASL2" }
-        if (!module2copyright) {
-          copyrightManager.append(new XmlParser().parseText("""
-            <module2copyright>
-              <element module="Production" copyright="ASL2" />
-            </module2copyright>
-          """))
-        } else if (productionCodeModule == null) {
-          module2copyright.first().append(new XmlParser().parseText("""
-              <element module="Production" copyright="ASL2" />
-          """))
-=======
     settings {
       compiler {
         javac {
           javacAdditionalOptions "-Werror -Xlint:all -Xlint:-options -Xlint:-serial -Xlint:-classfile"
->>>>>>> e90871b1
         }
       }
 
