--- conflicted
+++ resolved
@@ -161,15 +161,11 @@
     return thread == Thread.currentThread();
   }
 
-<<<<<<< HEAD
   public void drain() {
-=======
-  private void drain() {
     if (isBound()) {
       return; // already draining
     }
-
->>>>>>> bc6dae87
+    
     if (execStream == TerminalExecStream.INSTANCE) {
       return;
     }
