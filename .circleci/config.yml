--- conflicted
+++ resolved
@@ -5,11 +5,7 @@
 defaults: &defaults
   working_directory: ~/ratpack
   docker:
-<<<<<<< HEAD
-    - image: cimg/openjdk:8.0.252
-=======
     - image: cimg/openjdk:8.0
->>>>>>> 04cbea9a
   environment:
     TERM: dumb
     _JAVA_OPTIONS: -XX:+UnlockExperimentalVMOptions -XX:+UseCGroupMemoryLimitForHeap
@@ -17,11 +13,10 @@
 
 restore_cache: &restore_cache
   keys:
-    - v1-gradle-{{ .Branch }}-{{ checksum "gradle/wrapper/gradle-wrapper.properties" }}-{{ checksum "gradle/dependencies.gradle" }}
-    - v1-gradle-{{ .Branch }}-{{ checksum "gradle/wrapper/gradle-wrapper.properties" }}
-    - v1-gradle-{{ .Branch }}
-    - v1-gradle-master
-    - v1-gradle
+    - v3-gradle-{{ .Branch }}-{{ .Revision }}
+    - v3-gradle-{{ .Branch }}
+    - v3-gradle-master
+    - v3-gradle
 
 version: 2
 jobs:
@@ -30,17 +25,7 @@
     steps:
       - checkout
 
-<<<<<<< HEAD
-      # Download and cache dependencies
       - restore_cache: *restore_cache
-=======
-      - restore_cache:
-          keys:
-            - v3-gradle-{{ .Branch }}-{{ .Revision }}
-            - v3-gradle-{{ .Branch }}
-            - v3-gradle-master
-            - v3-gradle
->>>>>>> 04cbea9a
 
       - run:
           name: Run Sanity Check
