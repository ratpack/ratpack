# pac4j

<<<<<<< HEAD
=======
> Note: The version of ratpack-pac4j that is maintained as part of the Ratpack project using Pac4j 1.8.x. In order to use Pac4j 2.x+, you must 
  use the 3rd party [Ratpack Pac4j](https://github.com/pac4j/ratpack-pac4j) modules which is maintained by the Pac4j project.
  The module released as part of Ratpack will be deprecated in Ratpack 1.7.0 and removed in Ratpack 2.0.0.

The `ratpack-pac4j` extension provides authentication and authorization support via integration with [pac4j](https://github.com/pac4j/pac4j).

>>>>>>> 8e2f07a2
The pac4j library is a security engine which abstracts over different authentication protocols such as OAuth, CAS, OpenID (Connect), SAML, Google App Engine and HTTP (form and basic auth) as well as custom authentication mechanisms (e.g. database backed).
It also supports various authorization mechanisms: roles / permissions checks, CSRF token, security headers, etc.

## Deprecated  

The `ratpack-pac4j` extension described below is deprecated. The pac4j project has a version that is compatible with pac4j 2.x.
[pac4j/ratpack-pac4j](https://github.com/pac4j/ratpack-pac4j)

Gradle Dependency:

> implementation 'org.pac4j:ratpack-pac4j:3.0.0'

The `ratpack-pac4j` extension provides authentication and authorization support via integration with [pac4j](https://github.com/pac4j/pac4j).

## Deprecated Extension  

The [`RatpackPac4j`](api/ratpack/pac4j/RatpackPac4j.html) class provides the entirety of the integration.
This class provides static methods that provide handler implementations along with other finer grained constructs for use within your handler implementations.
The API reference for this class provides usage examples of each of the methods.

The `ratpack-pac4j` library requires the `ratpack-session` library, and use of the associated [`SessionModule`](api/ratpack/session/SessionModule.html).

### Usage

Each authentication mechanism in `pac4j` is defined as a “client”.
For example, pac4j provides the [FacebookClient](http://www.pac4j.org/apidocs/pac4j/@pac4j-version@/org/pac4j/oauth/client/FacebookClient.html) type that implements the Facebook authentication protocol.
Please see [pac4j's documentation on clients](https://github.com/pac4j/pac4j/wiki/Clients) for more information.

The [`RatpackPac4j.authenticator(Client<?, ?>... clients)`](api/ratpack/pac4j/RatpackPac4j.html#authenticator-org.pac4j.core.client.Client...-) method provides a handler that defines the clients for an application.
It must be placed early in the handler chain as it makes the configured client instance(s) available to the downstream handlers that require auth operations. 

There are two ways to initiate auth:

- [`RatpackPac4j.requireAuth(Class<Client>, Authorizer...)`](api/ratpack/pac4j/RatpackPac4j.html#requireAuth-java.lang.Class-org.pac4j.core.authorization.Authorizer...-)
    - a handler implementation that acts as a “filter” (both for authentication and authorizations)

- [`RatpackPac4j.login(Context, Class<Client>)`](api/ratpack/pac4j/RatpackPac4j.html#login-ratpack.handling.Context-java.lang.Class-)
    - method that initiates login if required (to be used within a handler implementation)

> Note that pac4j [provides many `Authorizer` implementations out of the box](https://github.com/pac4j/pac4j/wiki/Authorizers).

These methods take a client type as an argument.
It is required that a client _instance_ of the given type was specified via the, upstream, [`RatpackPac4j.authenticator(Client<?, ?>... clients)`](api/ratpack/pac4j/RatpackPac4j.html#authenticator-org.pac4j.core.client.Client...-) handler.

The [`RatpackPac4j.userProfile()`](api/ratpack/pac4j/RatpackPac4j.html#userProfile-ratpack.handling.Context-) method can be used to obtain the user profile if the user is logged in, without requiring authentication.

### Session Usage

As previously mentioned, using `ratpack-pac4j` requires session support via `ratpack-session`.
When authenticated, the user's profile is stored in the session.
Therefore, terminating the session will effectively log the user out.

## Demo application

Please see the [ratpack-pac4j-demo](https://github.com/pac4j/ratpack-pac4j-demo) application for a complete application that demonstrates how to use pac4j with Ratpack. <|MERGE_RESOLUTION|>--- conflicted
+++ resolved
@@ -1,14 +1,11 @@
 # pac4j
 
-<<<<<<< HEAD
-=======
 > Note: The version of ratpack-pac4j that is maintained as part of the Ratpack project using Pac4j 1.8.x. In order to use Pac4j 2.x+, you must 
   use the 3rd party [Ratpack Pac4j](https://github.com/pac4j/ratpack-pac4j) modules which is maintained by the Pac4j project.
   The module released as part of Ratpack will be deprecated in Ratpack 1.7.0 and removed in Ratpack 2.0.0.
 
 The `ratpack-pac4j` extension provides authentication and authorization support via integration with [pac4j](https://github.com/pac4j/pac4j).
 
->>>>>>> 8e2f07a2
 The pac4j library is a security engine which abstracts over different authentication protocols such as OAuth, CAS, OpenID (Connect), SAML, Google App Engine and HTTP (form and basic auth) as well as custom authentication mechanisms (e.g. database backed).
 It also supports various authorization mechanisms: roles / permissions checks, CSRF token, security headers, etc.
 
