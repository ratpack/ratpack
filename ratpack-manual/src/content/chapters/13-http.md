# Basic HTTP

This chapter introduces how to deal with basic HTTP concerns such as parsing requests, rendering responses, content negotiation, file uploads etc.

## Request & Response

The context object that a handler operates on provides the [`getRequest()`](api/ratpack/handling/Context.html#getRequest--)
& [`getResponse()`](api/ratpack/handling/Context.html#getResponse--) methods for accessing the [`Request`](api/ratpack/http/Request.html) and [`Response`](api/ratpack/http/Response.html) respectively.
These objects provide more or less what you would expect. 

For example, they both provide a `getHeaders()` method that returns a model of the HTTP headers sent with the request and a model of the HTTP headers that are to be sent with the response.
The [`Request`](api/ratpack/http/Request.html) exposes other metadata attributes such as the [HTTP method](api/ratpack/http/Request.html#getMethod--),
the [URI](api/ratpack/http/Request.html#getUri--) and a key/value model of the [query string parameters](api/ratpack/http/Request.html#getQueryParams--) among other things.

## Redirecting

The [`redirect(int, Object)`](api/ratpack/handling/Context.html#redirect-int-java.lang.Object-) context method supports issuing redirects.
This method obtains the [`Redirector`](api/ratpack/handling/Redirector.html) from the context registry and forwards the arguments.

Ratpack provides a [default implementation](api/ratpack/handling/Redirector.html#standard--) that supports: 

1. Literal URL values
2. Protocol relative URL values
3. Absolute paths within the current application
4. Relative paths within the current application

Most applications do not need to provide a custom `Redirector` implementation, as the default behaviour is sufficient.
One reason to provide a custom redirector implementation would be to interpret domain objects as locations to redirect to.

## Reading the request

Several mechanisms are available for obtaining the body of a request.
For simple use cases, [`Context.parse(Class<T>)`](api/ratpack/handling/Context.html#parse-ratpack.parse.Parse-) will buffer the entire class into memory and yield an object of the specified type.
When you just need a text or byte view of the entire request, you may use the lower-level [`Request.getBody()`](api/ratpack/http/Request.html#getBody--) method.
For advanced uses or for handling extra large requests, [`Request.getBodyStream()`] provides access to the individual byte chunks as they are recieved.

### Parsers

The parser mechanism to turn the request body into an object representation. 
It works by selecting a [`Parser`](api/ratpack/parse/Parser.html) implementation from context registry.
See [`Context.parse(Class<T>)`](api/ratpack/handling/Context.html#parse-ratpack.parse.Parse-) for details and additional variants. 

#### JSON

Support for dealing with JSON request bodies is provided out of the box, based on Jackson.
See [`Jackson parsing`](api/ratpack/jackson/Jackson.html#parsing) for examples.

#### Forms

Ratpack provides a parser for [`Form`](api/ratpack/form/Form.html) objects in the core.
This can be used for reading POST'd (or PUT'd etc. for that matter) forms, both URL encoded and multi part (including file uploads).

```language-java tested
import ratpack.handling.Handler;
import ratpack.handling.Context;
import ratpack.form.Form;
import ratpack.form.UploadedFile;

public class MyHandler implements Handler {
  public void handle(Context context) {
    Promise<Form> form = context.parse(Form.class);

    form.then(f -> {
      // Get the first attribute sent with name “foo”
      String foo = form.get("foo");

      // Get all attributes sent with name “bar”
      List<String> bar = form.getAll("bar");

      // Get the file uploaded with name “myFile”
      UploadedFile myFile = form.file("myFile");

      // Send back a response …
    });
  }
}
```

See [`Form`](api/ratpack/form/Form.html) and [`UploadedFile`](api/ratpack/form/UploadedFile.html) for more information and examples.

### Bytes and Text

[`Request.getBody()`](api/ratpack/http/Request.html#getBody--) reads the entire request into memory, providing access to the data as either bytes or a string.

This method will default to rejecting requests which are larger than the server's configured [max content length](api/ratpack/server/ServerConfig.html#getMaxContentLength--).
Additional flavors are available for configuring the [rejection action](api/ratpack/http/Request.html#getBody-ratpack.func.Block-) and the [maximum size](api/ratpack/http/Request.html#getBody-long-).

```language-java tested
import ratpack.http.client.ReceivedResponse;
import ratpack.test.embed.EmbeddedApp;

import static org.junit.Assert.assertEquals;

public class Example {
  public static void main(String... args) throws Exception {
    EmbeddedApp
      .fromHandler(ctx -> {
         ctx.getRequest().getBody().then(data -> ctx.render("hello: "+data.getText()));
      })
      .test(httpClient -> {
        ReceivedResponse response = httpClient.request(req->{
          req.method("POST");
          req.getBody().text("world");
        });
        assertEquals("hello: world", response.getBody().getText());
      });
  }
}
```

### Byte Chunk Stream

[`Request.getBodyStream()`](api/ratpack/http/Request.html#getBodyStream--) returns a stream of the individual chunks as they are received.

This method defaults to rejecting requests which are larger than the server's configured [max content length](api/ratpack/server/ServerConfig.html#getMaxContentLength--).
Additional flavors are available for configuring the [maximum size](api/ratpack/http/Request.html#getBodyStream-long-).

See the [java docs](api/ratpack/http/Request.html#getBodyStream-long-) for an example of how to stream the request body to a file.

## Sending a response

Sending a HTTP response in Ratpack is easy, efficient, and flexible.
Like most things in Ratpack, transmitting a response to a client is done in a non-blocking manner.
Ratpack provides a few mechanisms for sending a response.
The methods exposed to manipulating the response can be found in the [`Response`](api/ratpack/http/Response.html) and [`Context`](api/ratpack/handling/Context.html) objects. 


### Setting the response status

Setting the status of a response is as easy as calling [`Response#status(int)`](api/ratpack/http/Response.html#status-int-) or [`Response#status(ratpack.http.Status)`](api/ratpack/http/Response.html#status-ratpack.http.Status-).

```language-java
import ratpack.http.Response;
import ratpack.http.Status;
import ratpack.test.embed.EmbeddedApp;

import static org.junit.Assert.assertEquals;
import static org.junit.Assert.assertNotNull;

public class Example {
  public static void main(String... args) throws Exception {
    EmbeddedApp.fromHandlers(chain -> chain
      .all(ctx -> ctx.getResponse().status(202).send("foo"))
    )
    .test(httpClient ->
      assertEquals(202, httpClient.get().getStatusCode())
    );
  }
}
```

### Sending the response

There are a few ways to send a response body to the client.

The shortest way to send a response is to simply call [`Response#send()`](api/ratpack/http/Response.html#send--).
This will send a response with no response body.

```language-java
import ratpack.http.client.ReceivedResponse;
import ratpack.test.embed.EmbeddedApp;

import static org.junit.Assert.assertEquals;

public class Example {
  public static void main(String... args) throws Exception {
    EmbeddedApp
      .fromHandler(ctx -> ctx.getResponse().send())
      .test(httpClient -> {
        ReceivedResponse response = httpClient.get();
        assertEquals("", response.getBody().getText());
      });
  }
}
```


If you want to send a plain text response you can use [`Response#send(String)`](api/ratpack/http/Response.html#send-java.lang.String-).

```language-java
import ratpack.http.client.ReceivedResponse;
import ratpack.test.embed.EmbeddedApp;

import static org.junit.Assert.assertEquals;
import static org.junit.Assert.assertTrue;

public class Example {
  public static void main(String... args) throws Exception {
    EmbeddedApp
      .fromHandler(ctx -> ctx.getResponse().send("Ratpack is rad"))
      .test(httpClient -> {
        ReceivedResponse response = httpClient.get();
        assertTrue(response.getHeaders().get("Content-type").startsWith("text/plain;"));
        assertEquals("Ratpack is rad", response.getBody().getText());
      });
  }
}
```

There are additional `send()` methods that allow you send different the response body payloads, i.e. `String`, `byte[]`, `ByteBuf`, as well as set the `Content-type` header.
See [`Response`](api/ratpack/http/Response.html) for more on sending a response.


### An alternative approach with Renderers

Sending empty or simple text responses may be fine but you may find yourself wanting to send a more complex response to the client.
The [`Renderer`](api/ratpack/render/Renderer.html) is a mechanism that is able to render a given type to the client.
More specifically, it's the underlying mechanism that powers the [`render(Object)`](api/ratpack/handling/Context.html#render-java.lang.Object-) method, which can be found on the context object.

In the following example, we utilize the context's `render(Object)` method to render an object of type `String`.

```language-java
import ratpack.http.client.ReceivedResponse;
import ratpack.test.embed.EmbeddedApp;

import static org.junit.Assert.assertEquals;

public class Example {
  public static void main(String... args) throws Exception {
    EmbeddedApp
      .fromHandler(ctx -> ctx.render("Sent using render(Object)!"))
      .test(httpClient -> {
        ReceivedResponse response = httpClient.get();
        assertEquals("Sent using render(Object)!", response.getBody().getText());
      });
  }
}
```

Because the `String` is of type `CharSequence`, Ratpack finds and uses the `CharSequenceRenderer` to render the `String`.
Where did this `CharSequenceRenderer` come from?
Ratpack provides a number of `Renderer`s out of the box, including but not limited to: `CharSequenceRenderer`, `RenderableRenderer`, `PromiseRenderer`, `DefaultFileRenderer`.

If you attempt to render a type that is not registered, it will result in a server error.

```language-java
import ratpack.http.client.ReceivedResponse;
import ratpack.test.embed.EmbeddedApp;

import static org.junit.Assert.assertEquals;

public class Example {

  static class Foo {
    public String value;
  }

  public static void main(String... args) throws Exception {
    EmbeddedApp
      .fromHandler(ctx -> {
        Foo foo = new Foo();
        foo.value = "bar";
        ctx.render(foo);
      })
      .test(httpClient -> {
        ReceivedResponse response = httpClient.get();
        assertEquals(500, response.getStatusCode());
      });
  }
}
```

If you'd like to implement your own `Renderer`, Ratpack provides a [`RendererSupport`](api/ratpack/render/RendererSupport.html) that makes it easy to implement your own.
You must also remember to register your `Renderer` so that Ratpack can use it.

```language-java
import ratpack.handling.Context;
import ratpack.registry.Registry;
import ratpack.http.client.ReceivedResponse;
import ratpack.render.RendererSupport;
import ratpack.test.embed.EmbeddedApp;

import static org.junit.Assert.assertEquals;

public class Example {

  static class Foo {
    public String value;
  }

  static class FooRenderer extends RendererSupport<Foo> {
    @Override
    public void render(Context ctx, Foo foo) throws Exception {
      ctx.getResponse().send("Custom type: Foo, value=" + foo.value);
    }
  }

  public static void main(String... args) throws Exception {
    EmbeddedApp
      .fromHandlers(chain -> chain
        .register(Registry.single(new FooRenderer()))
        .all(ctx -> {
          Foo foo = new Foo();
          foo.value = "bar";
          ctx.render(foo);
        })
      )
      .test(httpClient -> {
        ReceivedResponse response = httpClient.get();
        assertEquals(200, response.getStatusCode());
        assertEquals("Custom type: Foo, value=bar", response.getBody().getText());
      });
  }
}
```

### Sending JSON

Support for rendering arbitrary objects as JSON is based on Jackson.
See [`Jackson rendering`](api/ratpack/jackson/Jackson.html#rendering) for examples.

### Sending files

Sending static resources such as files can be done with [`sendFile(Path)`](api/ratpack/http/Response.html#sendFile-java.nio.file.Path-) 

TODO introduce sendFile methods (pointing to use of `render(file(«path»)))` instead.

TODO introduce assets method

### Before send

The [`Response`](api/ratpack/http/Response.html) object contains a method, `beforeSend(Action<? super Response> responseFinalizer)`, that is invoked immediately before a Response is sent to the client.

You may not call any of the `.send()` methods on the `Response` within the `responseFinalizer` callback.

This method is particularly useful for modifying

* headers
* cookies
* the status
* the content-type

at the last second.

A practical use-case for this would be modifying the status code or headers when using [`StreamedResponse.forwardTo()`](api/ratpack/http/client/StreamedResponse.html).

For example:

```language-java
import io.netty.handler.codec.http.HttpHeaderNames;
import ratpack.http.client.ReceivedResponse;
import ratpack.test.embed.EmbeddedApp;
import ratpack.http.Headers;
import ratpack.http.Request;
import ratpack.http.Status;

import static org.junit.Assert.assertEquals;
import static org.junit.Assert.assertTrue;

public class Example {
  public static void main(String... args) throws Exception {
    EmbeddedApp
      .fromHandler(ctx -> {
        ctx.getResponse()
          .contentType("application/json")
          .status(Status.OK)
          .beforeSend(response -> {
             response.getHeaders().remove(HttpHeaderNames.CONTENT_LENGTH);
             response.cookie("DNT", "1");
             response.status(Status.of(451, "Unavailable for Legal Reasons"));
             response.contentType("text/plain");
          }).send();
      })
      .test(httpClient -> {
        ReceivedResponse receivedResponse = httpClient.get();

        Headers headers = receivedResponse.getHeaders();
        assertEquals(451, receivedResponse.getStatusCode());
        assertEquals("text/plain", headers.get(HttpHeaderNames.CONTENT_TYPE));
        assertTrue(headers.get(HttpHeaderNames.SET_COOKIE).contains("DNT"));
      });
  }
}
```

## Headers

HTTP Header information is available from an incoming request as it is for an outgoing response.

### Request headers

The [`Headers`](api/ratpack/http/Headers.html) interface allows you to retrieve header information associated with the incoming request.

```language-java
import ratpack.http.client.ReceivedResponse;
import ratpack.test.embed.EmbeddedApp;
import ratpack.http.Headers;

import static org.junit.Assert.assertEquals;

public class Example {
  public static void main(String... args) throws Exception {
    EmbeddedApp
      .fromHandler(ctx -> {
        Headers headers = ctx.getRequest().getHeaders();
        String clientHeader = headers.get("Client-Header");
        ctx.getResponse().send(clientHeader);
      })
      .test(httpClient -> {
        ReceivedResponse receivedResponse = httpClient
          .requestSpec(requestSpec ->
              requestSpec.getHeaders().set("Client-Header", "From Client")
          ).get();

        assertEquals("From Client", receivedResponse.getBody().getText());
      });
  }
}
```

### Response headers

The [`MutableHeaders`](api/ratpack/http/MutableHeaders.html) provides functionality that enables you to manipulate response headers via the response object [`Response#getHeaders()`](api/ratpack/http/Response.html#getHeaders--).

```language-java
import ratpack.http.MutableHeaders;
import ratpack.http.client.ReceivedResponse;
import ratpack.test.embed.EmbeddedApp;

import static org.junit.Assert.assertEquals;

public class Example {
  public static void main(String... args) throws Exception {
    EmbeddedApp
      .fromHandler(ctx -> {
        MutableHeaders headers = ctx.getResponse().getHeaders();
        headers.add("Custom-Header", "custom-header-value");
        ctx.getResponse().send("ok");
      })
      .test(httpClient -> {
        ReceivedResponse receivedResponse = httpClient.get();
        assertEquals("custom-header-value", receivedResponse.getHeaders().get("Custom-Header"));
      });
  }
}
```

Additionally you can [`set(CharSequence, Object)`](api/ratpack/http/MutableHeaders.html#set-java.lang.CharSequence-java.lang.Object-), [`remove(CharSequence)`](api/ratpack/http/MutableHeaders.html#remove-java.lang.CharSequence-), [`clear()`](api/ratpack/http/MutableHeaders.html#clear--) and more.

See [`MutableHeaders`](api/ratpack/http/MutableHeaders.html) for more methods.


## Cookies

As with HTTP headers, cookies are available for inspection from an inbound request as they are for manipulation for an outbound response.

### Cookies from an inbound request

To retrieve the value of a cookie, you can use [`Request#oneCookie(String)`](api/ratpack/http/Request.html#oneCookie-java.lang.String-).

```language-java
import ratpack.http.client.ReceivedResponse;
import ratpack.test.embed.EmbeddedApp;

import static org.junit.Assert.assertEquals;

public class Example {
  public static void main(String... args) throws Exception {
    EmbeddedApp.fromHandler(ctx -> {
      String username = ctx.getRequest().oneCookie("username");
      ctx.getResponse().send("Welcome to Ratpack, " + username + "!");
    }).test(httpClient -> {
      ReceivedResponse response = httpClient
        .requestSpec(requestSpec -> requestSpec
          .getHeaders()
          .set("Cookie", "username=hbogart1"))
        .get();

      assertEquals("Welcome to Ratpack, hbogart1!", response.getBody().getText());
    });
  }
}
```

You can also retrieve a set of cookies via [`Request#getCookies()`](api/ratpack/http/Request.html#getCookies--).

```language-java
import io.netty.handler.codec.http.cookie.Cookie;
import ratpack.http.client.ReceivedResponse;
import ratpack.test.embed.EmbeddedApp;

import java.util.Set;

import static org.junit.Assert.assertEquals;

public class Example {
  public static void main(String... args) throws Exception {
    EmbeddedApp.fromHandler(ctx -> {
      Set<Cookie> cookies = ctx.getRequest().getCookies();
      assertEquals(1, cookies.size());
      Cookie cookie = cookies.iterator().next();
      assertEquals("username", cookie.name());
      assertEquals("hbogart1", cookie.value());
      ctx.getResponse().send("Welcome to Ratpack, " + cookie.value() + "!");
    }).test(httpClient -> {
      ReceivedResponse response = httpClient
        .requestSpec(requestSpec -> requestSpec
          .getHeaders()
          .set("Cookie", "username=hbogart1"))
        .get();

      assertEquals("Welcome to Ratpack, hbogart1!", response.getBody().getText());
    });
  }
}
```

### Setting cookies for an outbound response

You can set cookies to be sent with the response [`Response#cookie(String, String)`](api/ratpack/http/Response.html#cookie-java.lang.String-java.lang.String-).
To retrieve the set of cookies to be set with the response you may use [`Response#getCookies()`](api/ratpack/http/Response.html#getCookies--).

```language-java
import ratpack.http.client.ReceivedResponse;
import ratpack.test.embed.EmbeddedApp;

import static org.junit.Assert.assertEquals;
import static org.junit.Assert.assertTrue;

public class Example {
  public static void main(String... args) throws Exception {
    EmbeddedApp.fromHandler(ctx -> {
      assertTrue(ctx.getResponse().getCookies().isEmpty());
      ctx.getResponse().cookie("whiskey", "make-it-rye");
      assertEquals(1, ctx.getResponse().getCookies().size());
      ctx.getResponse().send("ok");
    }).test(httpClient -> {
      ReceivedResponse response = httpClient.get();
      assertEquals("whiskey=make-it-rye", response.getHeaders().get("Set-Cookie"));
    });
  }
}
```

If you want to expire a cookie, you can do so with [`Response#expireCookie()`](api/ratpack/http/Response.html#expireCookie-java.lang.String-). 

```language-java
import ratpack.http.client.ReceivedResponse;
import ratpack.test.embed.EmbeddedApp;

import static org.junit.Assert.assertTrue;

public class Example {
  public static void main(String... args) throws Exception {
    EmbeddedApp.fromHandler(ctx -> {
      ctx.getResponse().expireCookie("username");
      ctx.getResponse().send("ok");
    }).test(httpClient -> {
      ReceivedResponse response = httpClient
        .requestSpec(requestSpec -> requestSpec
            .getHeaders().set("Cookie", "username=lbacall1")
        )
        .get();

      String setCookie = response.getHeaders().get("Set-Cookie");
      assertTrue(setCookie.startsWith("username=; Max-Age=0"));
    });
  }
}
```

## Content Negotiation

Support for rendering different representations of a resource (JSON/XML/HTML, GIF/PNG, etc.) is provided via [`byContent(Action)`](api/ratpack/handling/Context.html#byContent-ratpack.func.Action-).

## Sessions

Whenever you need to maintain consistency between multiple calls by the same client (in other words: stateful operations) you may want to use sessions.
Ratpack offers a module to handle session handling for you.
You can add the session module to your project and start using ratpack managed sessions.

### Preparation
First off you need to add the required dependency to your project.
Using gradle you can add the dependency by adding `compile 'io.ratpack:ratpack-session:@ratpack-version@'` to dependencies.
When you just started out your gradle file will look like this:

```language-groovy gradle
buildscript {
  repositories {
    jcenter()
  }
  dependencies {
    classpath "io.ratpack:ratpack-gradle:@ratpack-version@"
  }
}

apply plugin: "io.ratpack.ratpack-groovy"

repositories {
  jcenter()
}

dependencies {
<<<<<<< HEAD
  runtime 'org.slf4j:slf4j-simple:1.7.25'
  compile 'io.ratpack:ratpack-session:@ratpack-version@'
=======
  runtime 'org.slf4j:slf4j-simple:@slf4j-version@'
  compile group: 'io.ratpack', name: 'ratpack-session', version: '@ratpack-version@' // note: the version is subject to change
>>>>>>> c820612e

  testCompile "org.spockframework:spock-core:@spock-version@"
}
```

Don't forget to load the module in ratpack. 

```language-groovy tested
import static ratpack.groovy.Groovy.ratpack
import ratpack.session.SessionModule

ratpack {
	bindings {
		module(SessionModule)
	}
	/* ... */
}
```

### Use session

You are now set for sessions.
The following is a simple example of an application that uses sessions.

```language-groovy tested
import ratpack.session.Session

import static ratpack.groovy.Groovy.ratpack
import ratpack.session.SessionModule

ratpack {
	bindings {
		module(SessionModule)
	}

	handlers {
		get('start') { Session session ->
			session.terminate().flatMap {
				session.set('keyForDataStoredInSession', 'Hello Session!').promise()
			}.then {
				response.send('I started a session for you.')
			}
		}
		get { Session session ->
			session.get('keyForDataStoredInSession').then {
				if (it.present) {
					response.send("Message: ${it.get()}")
				} else {
					response.send('I have nothing to say to you')
				}
			}
		}
		get('stop') { Session session ->
			session.terminate().then {
				response.send('The session is dead, dead, dead.')
			}
		}
	}
}
```

All session operations return either a [Promise](api/ratpack/exec/Promise.html) or an [Operation](api/ratpack/exec/Operation.html).
You can use those in your transformation flow as shown.

Make sure you terminate an old session before starting a new one (see `get('start')`-handler).
This way you make sure that you actually get a new session and don't just add data to an existing session.

### Limitations 

The ratpack session module uses in-memory sessions by default.
It can hold up to 1000 sessions at a time and will drop the oldest session if a new session is opened.
If you expect more than 1000 sessions you should consider to use a different session store than the default module.
You could for example use the `ratpack-session-redis` module if you have a redis server handy.
If your payload is small another option is to store some session data in the cookie itself by using the [client side session module](api/ratpack/session/clientside/ClientSideSessionModule.html).
Your payload should be small because all Cookies for a website (domain) combined cannot exceed 4K.

### The `ratpack-session-redis` module
To use the redis session module add the dependency (`compile 'io.ratpack:ratpack-session-redis:@ratpack-version@'`) to your project.

Then configure redis after loading the session module.

```language-groovy
bindings {
  module(SessionModule)
  RedisSessionModule redisSessionModule = new RedisSessionModule()
  redisSessionModule.configure {
    it.host = 'localhost'
    it.port =  6379
    it.password = 'secret'
  }
  module(redisSessionModule)
}
```

You may want to inject the configuration for redis using Guice or some other mechanism.
Apart from that you have successfully configured ratpack to use redis to store sessions.
Make your your redis server is running and available and give you ratpack application a spin.

### Comments & useful links

You now have a very rough idea of how to implement sessions in ratpack.

Ratpack handles session consistency with cookies, namely a JSESSIONID cookie that contains a UUID.
Whenever you first add data to the session the id is generated and the cookie will be sent to the client using the `Add-Cookie` header in the response.
Therefor you need to make sure that you a response is sent to the client or the session will be lost.
Consecutive client requests contain the cookie in the `Cookie`-Header, so ratpack can determine the client's session.

Here are some useful links to dive deeper into ratpack session handling:
- more samples of how sessions work in the [ratpack-session module tests](https://github.com/ratpack/ratpack/blob/master/ratpack-session/src/test/groovy/ratpack/session/SessionSpec.groovy)
- [ratpack javadoc](api/ratpack/session/SessionModule.html) contains lots of examples and information
- cookie behaviour can be customized (i.e. change name of cookie, use custom ids/expiration date) by providing a custom [SessionCookieConfig](api/ratpack/session/SessionCookieConfig.html) to the session module 

### A final note when you use the default session store (in-memory):

The default session store probably isn't useful in any production environment but it is useful for local testing with sessions.
A call of `session.terminate()` sets the session cookie to an empty value.
Consecutive calls therefor contain a cookie like this `JSESSIONID=`.
At least the in-memory session store accepts the empty value as a valid session.
Therefor if you don't terminate your session before you intend to create a new one by adding values to it, 
you will add session data to the existing session with an empty uuid.<|MERGE_RESOLUTION|>--- conflicted
+++ resolved
@@ -591,13 +591,8 @@
 }
 
 dependencies {
-<<<<<<< HEAD
-  runtime 'org.slf4j:slf4j-simple:1.7.25'
-  compile 'io.ratpack:ratpack-session:@ratpack-version@'
-=======
   runtime 'org.slf4j:slf4j-simple:@slf4j-version@'
-  compile group: 'io.ratpack', name: 'ratpack-session', version: '@ratpack-version@' // note: the version is subject to change
->>>>>>> c820612e
+  compile group: 'io.ratpack', name: 'ratpack-session', version: '@ratpack-version@'
 
   testCompile "org.spockframework:spock-core:@spock-version@"
 }
