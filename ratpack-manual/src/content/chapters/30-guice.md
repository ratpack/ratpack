# Google Guice integration

The `ratpack-guice` extension provides integration with [Google Guice](https://code.google.com/p/google-guice/).
The primary feature of this extension is to allow the server registry to be built by Guice.
That is, a Guice [`Injector`](http://google.github.io/guice/api-docs/4.0/javadoc/?com/google/inject/Injector.html) can be presented as a Ratpack [Registry](api/?ratpack/exec/registry/Registry.html).
This allows the wiring of the application to be specified by Guice modules and bindings, but still allowing the registry to be the common integration layer between different Ratpack extensions at runtime.

The `ratpack-guice` module as of @ratpack-version@ is built against (and depends on) Guice @versions-guice@ (and [the multibindings extension](https://github.com/google/guice/wiki/Multibindings)).

## Modules

Guice provides the concept of a module, which is a kind of recipe for providing objects.
See Guice's [“Getting Started”](https://code.google.com/p/google-guice/wiki/GettingStarted) documentation for details.

The `ratpack-guice` library provides the [`BindingsSpec`](api/ratpack/guice/BindingsSpec.html) type for specifying the bindings for the application.

## Dependency injected handlers

The Guice integration gives you a way to decouple the components of your application.
You can factor out functionality into standalone (i.e. non `Handler`) objects and use these objects from your handlers.
This makes your code more maintainable and more testable.
This is the standard “Dependency Injection” or “Inversion of Control” pattern.

The [Guice](api/ratpack/guice/Guice.html) class provides static `handler()` factory methods for creating root handlers that are the basis of the application.
<<<<<<< HEAD
These methods (the commonly used ones) expose [`Chain`](api/ratpack/core/handling/Chain.html) instance that can be used to build the application's handler chain.
The instance exposed by these methods provide a registry (via the [`getRegistry()`](api/ratpack/core/handling/Chain.html#getRegistry--)) method that can be used
=======
These methods (the commonly used ones) expose [`Chain`](api/ratpack/handling/Chain.html) instance that can be used to build the application's handler chain.
The instance exposed by these methods provide a registry (via the [`getRegistry()`](api/ratpack/handling/Chain.html#getRegistry%28%29)) method that can be used
>>>>>>> c280e905
to construct dependency injected handler instances.

See the documentation of the [Guice](api/ratpack/guice/Guice.html) class for example code.

## Guice and the context registry

TODO guice backed registry impl

This offers an alternative to dependency injected handlers, as objects can just be retrieved on demand from the context.

More usefully, this means that Ratpack infrastructure can be integrated via Guice modules.
For example, an implementation of the [`ServerErrorHandler`](api/ratpack/core/error/ServerErrorHandler.html) can be provided by a Guice module.
Because Guice bound objects are integrated into the context registry lookup mechanism, this implementation will participate in the error handling infrastructure.

This is true for all Ratpack infrastructure that works via context registry lookup, such as [Renderer](api/ratpack/core/render/Renderer.html) implementations for example.<|MERGE_RESOLUTION|>--- conflicted
+++ resolved
@@ -22,13 +22,8 @@
 This is the standard “Dependency Injection” or “Inversion of Control” pattern.
 
 The [Guice](api/ratpack/guice/Guice.html) class provides static `handler()` factory methods for creating root handlers that are the basis of the application.
-<<<<<<< HEAD
 These methods (the commonly used ones) expose [`Chain`](api/ratpack/core/handling/Chain.html) instance that can be used to build the application's handler chain.
-The instance exposed by these methods provide a registry (via the [`getRegistry()`](api/ratpack/core/handling/Chain.html#getRegistry--)) method that can be used
-=======
-These methods (the commonly used ones) expose [`Chain`](api/ratpack/handling/Chain.html) instance that can be used to build the application's handler chain.
-The instance exposed by these methods provide a registry (via the [`getRegistry()`](api/ratpack/handling/Chain.html#getRegistry%28%29)) method that can be used
->>>>>>> c280e905
+The instance exposed by these methods provide a registry (via the [`getRegistry()`](api/ratpack/core/handling/Chain.html#getRegistry%28%29)) method that can be used
 to construct dependency injected handler instances.
 
 See the documentation of the [Guice](api/ratpack/guice/Guice.html) class for example code.
