--- conflicted
+++ resolved
@@ -65,13 +65,8 @@
 That is, handlers can retrieve them by type.
 
 To see why this is useful, we will use the requirement of rendering an object as JSON to the response.
-<<<<<<< HEAD
-The “context” object given to a “handler” has a [render(Object)](api/ratpack/core/handling/Context.html#render-java.lang.Object-) method.
+The “context” object given to a “handler” has a [render(Object)](api/ratpack/core/handling/Context.html#render%28java.lang.Object%29) method.
 The implementation of this method simply searches the context registry for an implementation of [`Renderer`](api/ratpack/core/render/Renderer.html)
-=======
-The “context” object given to a “handler” has a [render(Object)](api/ratpack/handling/Context.html#render%28java.lang.Object%29) method.
-The implementation of this method simply searches the context registry for an implementation of [`Renderer`](api/ratpack/render/Renderer.html)
->>>>>>> c280e905
 that can render objects of the given type. 
 Because objects available to Guice are available through the registry, they may be used for rendering.
 Therefore, adding a Guice module with a `Renderer` implementation for the desired type will allow it to be integrated into request processing.
