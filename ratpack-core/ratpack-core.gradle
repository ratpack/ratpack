--- conflicted
+++ resolved
@@ -74,13 +74,6 @@
   }
 }
 
-<<<<<<< HEAD
-test {
-  maxParallelForks = isCi ? 2 : 3
-}
-
-=======
->>>>>>> 5aa6b115
 // Reactive Streams TCK uses TestNG, and Gradle can't run TestNG and JUnit in the same run.
 task streamTckTest(type: Test) {
   tasks.check.dependsOn it
@@ -96,9 +89,4 @@
     html.destination = file("$buildDir/reports/$name")
     junitXml.destination = binResultsDir.parentFile
   }
-<<<<<<< HEAD
-
-  maxParallelForks = isCi ? 2 : 4
-=======
->>>>>>> 5aa6b115
 }